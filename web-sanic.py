--- conflicted
+++ resolved
@@ -10,11 +10,7 @@
 
 from monocle import sanitized as conf
 from monocle.bounds import center
-<<<<<<< HEAD
-from monocle.names import MOVES, POKEMON_MOVES, POKEMON_NAMES
-=======
 from monocle.names import DAMAGE, MOVES, POKEMON
->>>>>>> 760ee1f2
 from monocle.web_utils import get_scan_coords, get_worker_markers, Workers, get_args
 
 
@@ -119,13 +115,12 @@
         return html(html_content)
 
 
-<<<<<<< HEAD
-def sighting_to_marker(pokemon):
+def sighting_to_marker(pokemon, names=POKEMON, moves=MOVES, damage=DAMAGE):
     pokemon_id = pokemon['pokemon_id']
     marker = {
         'id': 'pokemon-' + str(pokemon['id']),
         'trash': pokemon_id in conf.TRASH_IDS,
-        'name': POKEMON_NAMES[pokemon_id],
+        'name': names[pokemon_id],
         'pokemon_id': pokemon_id,
         'lat': pokemon['lat'],
         'lon': pokemon['lon'],
@@ -137,26 +132,14 @@
         marker['atk'] = pokemon['atk_iv']
         marker['def'] = pokemon['def_iv']
         marker['sta'] = pokemon['sta_iv']
-        marker['move1'] = POKEMON_MOVES.get(move1, move1)
-        marker['move2'] = POKEMON_MOVES.get(move2, move2)
-        try:
-            marker['damage1'] = MOVES[move1]['damage']
-        except KeyError:
-            pass
-        try:
-            marker['damage2'] = MOVES[move2]['damage']
-        except KeyError:
-            pass
+        marker['move1'] = moves[move1]
+        marker['move2'] = moves[move2]
+        marker['damage1'] = damage[move1]
+        marker['damage2'] = damage[move2]
     return marker
 
 
 async def get_pokemarkers_async(after_id):
-=======
-async def get_pokemarkers_async(after_id):
-    markers = []
-    pokemon_names = POKEMON
-    damage = DAMAGE
->>>>>>> 760ee1f2
     async with create_pool(**conf.DB) as pool:
         async with pool.acquire() as conn:
             async with conn.transaction():
@@ -164,43 +147,11 @@
                     SELECT id, pokemon_id, expire_timestamp, lat, lon, atk_iv, def_iv, sta_iv, move_1, move_2
                     FROM sightings
                     WHERE expire_timestamp > {ts} AND id > {poke_id}
-<<<<<<< HEAD
                 '''.format(ts=time(), poke_id=after_id))
                 return tuple(map(sighting_to_marker, results))
 
 
 async def get_gyms_async():
-=======
-                '''.format(ts=time.time(), poke_id=after_id))
-
-                for row in results:
-                    content = {
-                        'id': 'pokemon-{}'.format(row[0]),
-                        'trash': row[1] in conf.TRASH_IDS,
-                        'name': pokemon_names[row[1]],
-                        'pokemon_id': row[1],
-                        'lat': row[3],
-                        'lon': row[4],
-                        'expires_at': row[2]
-                    }
-                    if row[5]:
-                        content.update({
-                            'atk': row[5],
-                            'def': row[6],
-                            'sta': row[7],
-                            'move1': row[8],
-                            'move2': row[9],
-                            'damage1': damage[row[8]],
-                            'damage2': damage[row[9]]
-                        })
-                    markers.append(content)
-    return markers
-
-
-async def get_gyms_async():
-    markers = []
-    pokemon_names = POKEMON
->>>>>>> 760ee1f2
     async with create_pool(**conf.DB) as pool:
         async with pool.acquire() as conn:
             async with conn.transaction():
@@ -222,35 +173,17 @@
                         GROUP BY fort_id
                     )
                 ''')
-<<<<<<< HEAD
+                pokemon_names = POKEMON
                 return [{
                         'id': 'fort-' + str(fort['fort_id']),
                         'sighting_id': fort['id'],
                         'prestige': fort['prestige'],
                         'pokemon_id': fort['guard_pokemon_id'],
-                        'pokemon_name': POKEMON_NAMES.get(fort['guard_pokemon_id'], 'Empty'),
+                        'pokemon_name': pokemon_names[fort['guard_pokemon_id']],
                         'team': fort['team'],
                         'lat': fort['lat'],
                         'lon': fort['lon']
                 } for fort in results]
-=======
-                for row in results:
-                    if row[4]:
-                        pokemon_name = pokemon_names[row[4]]
-                    else:
-                        pokemon_name = 'Empty'
-                    markers.append({
-                        'id': 'fort-{}'.format(row[0]),
-                        'sighting_id': row[1],
-                        'prestige': row[3],
-                        'pokemon_id': row[4],
-                        'pokemon_name': pokemon_name,
-                        'team': row[2],
-                        'lat': row[6],
-                        'lon': row[7],
-                    })
-    return markers
->>>>>>> 760ee1f2
 
 
 async def get_spawnpoints_async():
