from datetime import datetime
<<<<<<< HEAD
import enum
import json
=======
>>>>>>> 5b15fd8c
import time

from sqlalchemy import create_engine
from sqlalchemy import Column, Integer, String, ForeignKey, UniqueConstraint
from sqlalchemy.exc import IntegrityError
from sqlalchemy.ext.declarative import declarative_base
from sqlalchemy.orm import sessionmaker, relationship


try:
    import config
    DB_ENGINE = config.DB_ENGINE
except (ImportError, AttributeError):
    DB_ENGINE = 'sqlite:///db.sqlite'


class Team(enum.Enum):
    none = 0
    mystic = 1
    valor = 2
    instict = 3


def get_engine():
    return create_engine(DB_ENGINE)


def get_engine_name(session):
    return session.connection().engine.name


Base = declarative_base()


class SightingCache(object):
    """Simple cache for storing actual sightings

    It's used in order not to make as many queries to the database.
    It's also capable of purging old entries.
    """
    def __init__(self):
        self.store = {}

    @staticmethod
    def _make_key(sighting):
        return (
            sighting['pokemon_id'],
            sighting['spawn_id'],
            normalize_timestamp(sighting['expire_timestamp']),
            sighting['lat'],
            sighting['lon'],
        )

    def add(self, sighting):
        self.store[self._make_key(sighting)] = sighting['expire_timestamp']

    def __contains__(self, raw_sighting):
        expire_timestamp = self.store.get(self._make_key(raw_sighting))
        if not expire_timestamp:
            return False
        timestamp_in_range = (
            expire_timestamp > raw_sighting['expire_timestamp'] - 5 and
            expire_timestamp < raw_sighting['expire_timestamp'] + 5
        )
        return timestamp_in_range

    def clean_expired(self):
        to_remove = []
        for key, timestamp in self.store.items():
            if timestamp < time.time() - 120:
                to_remove.append(key)
        for key in to_remove:
            del self.store[key]


class FortCache(object):
    """Simple cache for storing fort sightings"""
    def __init__(self):
        self.store = {}

    @staticmethod
    def _make_key(fort_sighting):
        return fort_sighting['external_id']

    def add(self, sighting):
        self.store[self._make_key(sighting)] = (
            sighting['team'],
            sighting['prestige'],
            sighting['guard_pokemon_id'],
        )

    def __contains__(self, sighting):
        params = self.store.get(self._make_key(sighting))
        if not params:
            return False
        is_the_same = (
            params[0] == sighting['team'] and
            params[1] == sighting['prestige'] and
            params[2] == sighting['guard_pokemon_id']
        )
        return is_the_same

SIGHTING_CACHE = SightingCache()
FORT_CACHE = FortCache()


class Sighting(Base):
    __tablename__ = 'sightings'

    id = Column(Integer, primary_key=True)
    pokemon_id = Column(Integer)
    spawn_id = Column(String(32))
    expire_timestamp = Column(Integer, index=True)
    normalized_timestamp = Column(Integer)
    lat = Column(String(16), index=True)
    lon = Column(String(16), index=True)


class Fort(Base):
    __tablename__ = 'forts'

    id = Column(Integer, primary_key=True)
    external_id = Column(String(64), unique=True)
    lat = Column(String(16), index=True)
    lon = Column(String(16), index=True)

    sightings = relationship(
        'FortSighting',
        backref='fort',
        order_by='FortSighting.last_modified'
    )


class FortSighting(Base):
    __tablename__ = 'fort_sightings'

    id = Column(Integer, primary_key=True)
    fort_id = Column(Integer, ForeignKey('forts.id'))
    last_modified = Column(Integer)
    team = Column(Integer)
    prestige = Column(Integer)
    guard_pokemon_id = Column(Integer)

    __table_args__ = (
        UniqueConstraint(
            'fort_id',
            'last_modified',
            name='fort_id_last_modified_unique'
        ),
    )


Session = sessionmaker(bind=get_engine())


def normalize_timestamp(timestamp):
    return int(float(timestamp) / 120.0) * 120


def get_since():
    """Returns 'since' timestamp that should be used for filtering"""
    return time.mktime(config.REPORT_SINCE.timetuple())


def get_since_query_part(where=True):
    """Returns WHERE part of query filtering records before set date"""
    if config.REPORT_SINCE:
        return '{noun} expire_timestamp > {since}'.format(
            noun='WHERE' if where else 'AND',
            since=get_since(),
        )
    return ''


def add_sighting(session, pokemon):
    # Check if there isn't the same entry already
    if pokemon in SIGHTING_CACHE:
        return
    existing = session.query(Sighting) \
        .filter(Sighting.pokemon_id == pokemon['pokemon_id']) \
        .filter(Sighting.spawn_id == pokemon['spawn_id']) \
        .filter(Sighting.expire_timestamp > pokemon['expire_timestamp'] - 10) \
        .filter(Sighting.expire_timestamp < pokemon['expire_timestamp'] + 10) \
        .filter(Sighting.lat == pokemon['lat']) \
        .filter(Sighting.lon == pokemon['lon']) \
        .first()
    if existing:
        return
    obj = Sighting(
        pokemon_id=pokemon['pokemon_id'],
        spawn_id=pokemon['spawn_id'],
        expire_timestamp=pokemon['expire_timestamp'],
        normalized_timestamp=normalize_timestamp(pokemon['expire_timestamp']),
        lat=pokemon['lat'],
        lon=pokemon['lon'],
    )
    session.add(obj)
    SIGHTING_CACHE.add(pokemon)


def add_fort_sighting(session, raw_fort):
    if raw_fort in FORT_CACHE:
        return
    # Check if fort exists
    fort = session.query(Fort) \
        .filter(Fort.external_id == raw_fort['external_id']) \
        .filter(Fort.lat == raw_fort['lat']) \
        .filter(Fort.lon == raw_fort['lon']) \
        .first()
    if not fort:
        fort = Fort(
            external_id=raw_fort['external_id'],
            lat=raw_fort['lat'],
            lon=raw_fort['lon'],
        )
        session.add(fort)
    if fort.id:
        existing = session.query(FortSighting) \
            .filter(FortSighting.fort_id == fort.id) \
            .filter(FortSighting.team == raw_fort['team']) \
            .filter(FortSighting.prestige == raw_fort['prestige']) \
            .filter(FortSighting.guard_pokemon_id ==
                    raw_fort['guard_pokemon_id']) \
            .first()
        if existing:
            # Why it's not in cache? It should be there!
            FORT_CACHE.add(raw_fort)
            return
    obj = FortSighting(
        fort=fort,
        team=raw_fort['team'],
        prestige=raw_fort['prestige'],
        guard_pokemon_id=raw_fort['guard_pokemon_id'],
        last_modified=raw_fort['last_modified'],
    )
    session.add(obj)
    try:
        session.commit()
    except IntegrityError:  # skip adding fort this time
        session.rollback()
    else:
        FORT_CACHE.add(raw_fort)


def get_sightings(session):
    return session.query(Sighting) \
        .filter(Sighting.expire_timestamp > time.time()) \
        .all()


def get_forts(session):
    query = session.execute('''
        SELECT * FROM (
            SELECT
                fs.fort_id,
                fs.id,
                fs.team,
                fs.prestige,
                fs.guard_pokemon_id,
                fs.last_modified,
                f.lat,
                f.lon
            FROM fort_sightings fs
            JOIN forts f ON f.id=fs.fort_id
            ORDER BY fs.last_modified DESC
        ) t GROUP BY fort_id
    ''')
    return query.fetchall()


def get_session_stats(session):
    query = '''
        SELECT
            MIN(expire_timestamp) ts_min,
            MAX(expire_timestamp) ts_max,
            COUNT(*)
        FROM `sightings`
        {report_since}
    '''
    min_max_query = session.execute(query.format(
        report_since=get_since_query_part()
    ))
    min_max_result = min_max_query.first()
    length_hours = (min_max_result[1] - min_max_result[0]) // 3600
    if length_hours == 0:
        length_hours = 1
    # Convert to datetime
    return {
        'start': datetime.fromtimestamp(min_max_result[0]),
        'end': datetime.fromtimestamp(min_max_result[1]),
        'count': min_max_result[2],
        'length_hours': length_hours,
        'per_hour': min_max_result[2] / length_hours,
    }


def get_punch_card(session):
    if get_engine_name(session) == 'sqlite':
        bigint = 'BIGINT'
    else:
        bigint = 'UNSIGNED'
    query = session.execute('''
        SELECT
            CAST((expire_timestamp / 300) AS {bigint}) ts_date,
            COUNT(*) how_many
        FROM `sightings`
        {report_since}
        GROUP BY ts_date
        ORDER BY ts_date
    '''.format(bigint=bigint, report_since=get_since_query_part()))
    results = query.fetchall()
    results_dict = {r[0]: r[1] for r in results}
    filled = []
    for row_no, i in enumerate(range(int(results[0][0]), int(results[-1][0]))):
        item = results_dict.get(i)
        filled.append((row_no, item if item else 0))
    return filled


def get_top_pokemon(session, count=30, order='DESC'):
    query = session.execute('''
        SELECT
            pokemon_id,
            COUNT(*) how_many
        FROM sightings
        {report_since}
        GROUP BY pokemon_id
        ORDER BY how_many {order}
        LIMIT {count}
    '''.format(order=order, count=count, report_since=get_since_query_part()))
    return query.fetchall()


def get_stage2_pokemon(session):
    result = []
    if not hasattr(config, 'STAGE2'):
        return []
    for pokemon_id in config.STAGE2:
        query = session.query(Sighting) \
            .filter(Sighting.pokemon_id == pokemon_id)
        if config.REPORT_SINCE:
            query = query.filter(Sighting.expire_timestamp > get_since())
        count = query.count()
        if count > 0:
            result.append((pokemon_id, count))
    return result


def get_nonexistent_pokemon(session):
    result = []
    query = session.execute('''
        SELECT DISTINCT pokemon_id FROM sightings
        {report_since}
    '''.format(report_since=get_since_query_part()))
    db_ids = [r[0] for r in query.fetchall()]
    for pokemon_id in range(1, 152):
        if pokemon_id not in db_ids:
            result.append(pokemon_id)
    return result


def get_all_sightings(session, pokemon_ids):
    # TODO: rename this and get_sightings
    query = session.query(Sighting) \
        .filter(Sighting.pokemon_id.in_(pokemon_ids))
    if config.REPORT_SINCE:
        query = query.filter(Sighting.expire_timestamp > get_since())
    return query.all()


def get_spawns_per_hour(session, pokemon_id):
    if get_engine_name(session) == 'sqlite':
        ts_hour = 'STRFTIME("%H", expire_timestamp)'
    else:
        ts_hour = 'HOUR(FROM_UNIXTIME(expire_timestamp))'
    query = session.execute('''
        SELECT
            {ts_hour} AS ts_hour,
            COUNT(*) AS how_many
        FROM sightings
        WHERE pokemon_id = {pokemon_id}
        {report_since}
        GROUP BY ts_hour
        ORDER BY ts_hour
    '''.format(
        pokemon_id=pokemon_id,
        ts_hour=ts_hour,
        report_since=get_since_query_part(where=False)
    ))
    results = []
    for result in query.fetchall():
        results.append((
            {
                'v': [int(result[0]), 30, 0],
                'f': '{}:00 - {}:00'.format(
                    int(result[0]), int(result[0]) + 1
                ),
            },
            result[1]
        ))
    return results


def get_total_spawns_count(session, pokemon_id):
    query = session.execute('''
        SELECT COUNT(id)
        FROM sightings
        WHERE pokemon_id = {pokemon_id}
        {report_since}
    '''.format(
        pokemon_id=pokemon_id,
        report_since=get_since_query_part(where=False)
    ))
    result = query.first()
    return result[0]


def get_all_spawn_coords(session, pokemon_id=None):
    points = session.query(Sighting.lat, Sighting.lon)
    if pokemon_id:
        points = points.filter(Sighting.pokemon_id == int(pokemon_id))
    if config.REPORT_SINCE:
        points = points.filter(Sighting.expire_timestamp > get_since())
    return points.all()<|MERGE_RESOLUTION|>--- conflicted
+++ resolved
@@ -1,9 +1,5 @@
 from datetime import datetime
-<<<<<<< HEAD
 import enum
-import json
-=======
->>>>>>> 5b15fd8c
 import time
 
 from sqlalchemy import create_engine
