--- conflicted
+++ resolved
@@ -153,26 +153,14 @@
             if self.killed:
                 return False
             self.error_code = 'LOGIN'
-<<<<<<< HEAD
-            await self.api.set_authentication(
-                    username=self.username,
-                    password=self.account.get('password'),
-                    provider=self.account.get('provider'),
-                )
-
-=======
             for attempt in range(-1, config.MAX_RETRIES):
                 try:
-                    await self.loop.run_in_executor(
-                        self.network_executor,
-                        partial(
-                            self.api.set_authentication,
+                    await self.api.set_authentication(
                             username=self.username,
                             password=self.account['password'],
                             provider=self.account.get('provider', 'ptc'),
                             timeout=config.LOGIN_TIMEOUT
                         )
-                    )
                 except ex.AuthTimeoutException:
                     if attempt >= config.MAX_RETRIES - 1:
                         raise
@@ -180,7 +168,6 @@
                         self.logger.warning('Login attempt timed out.')
                 else:
                     break
->>>>>>> d7579834
             if not self.ever_authenticated:
                 if config.APP_SIMULATION:
                     await self.app_simulation_login()
