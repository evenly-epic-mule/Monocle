--- conflicted
+++ resolved
@@ -37,12 +37,7 @@
 class Worker:
     """Single worker walking on the map"""
 
-<<<<<<< HEAD
-    download_hash = "d3da400db60abf79ea05abc38e2396f0bbd453f9"
-=======
-    network_executor = ThreadPoolExecutor(config.NETWORK_THREADS)
     download_hash = "11dcdeb848ed224924f8a8e14d94d620c8966d44"
->>>>>>> 0442ffba
     g = {'seen': 0, 'captchas': 0}
     db_processor = DatabaseProcessor()
     spawns = db_processor.spawns
